--- conflicted
+++ resolved
@@ -6,11 +6,7 @@
   @observable openDialogOpen = false;
   @observable openSnapshotDialogOpen = false;
   @observable shareDialogOpen = false;
-<<<<<<< HEAD
-  @observable isRenderOptionsCardHidden = false;
-=======
   @observable statisticsDialogOpen = false;
->>>>>>> 5bb4abc8
 
   // The following fields are asynchronously loaded.
   // Any writes to these fields through saveUserConfig
