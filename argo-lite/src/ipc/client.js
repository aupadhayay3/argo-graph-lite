import { runInAction, toJS } from 'mobx';
import { Intent } from '@blueprintjs/core';
import { demapify } from 'es6-mapify';

import appState from '../stores/index';
import {
  ADD_NODE,
  ADD_NODES,
  ADD_SELECT_NODE,
  CHOOSE_EDGE_FILE,
  CHOOSE_GRAPH_FILE,
  CHOOSE_NODE_FILE,
  CHOOSE_STATE_FILE,
  CHOSEN_EDGE_FILE,
  CHOSEN_GRAPH_FILE,
  CHOSEN_NODE_FILE,
  CHOSEN_STATE_FILE,
  GET_NEIGHBORS,
  IMPORT_GRAPH,
  IMPORTED_GRAPH,
  LOAD_GRAPH_SQLITE,
  LOADED_GRAPH_SQLITE,
  LOADED_GRAPH_STATE,
  MENU_IMPORT_CSV,
  MENU_LOAD,
  MENU_NEW_PROJECT,
  MENU_SAVE_GRAPH_SQLITE,
  MENU_SAVE_GRAPH_STATE,
  CREATE_NEW_PROJECT,
  CREATED_NEW_PROJECT,
  OPEN_GRAPH,
  OPENED_GRAPH,
  FETCH_WORKSPACE_PROJECTS,
  FETCHED_WORKSPACE_PROJECTS,
  SAVE_GRAPH_SQLITE,
  SAVE_GRAPH_STATE,
  SAVED_GRAPH_JSON,
  SAVED_GRAPH_STATE,
  SEARCH_REQUEST,
  SEARCH_RESPONSE,
  SHOW_ITEM_IN_FOLDER,
  SAVED_GRAPH_STATE_TO_PROJECT,
  MENU_SAVE_GRAPH_STATE_TO_PROJECT,
  SAVE_GRAPH_STATE_TO_PROJECT,
  DELETE_FILE,
  RENAME_FILE,
  SHOW_WORKSPACE_FOLDER,
  LOAD_USER_CONFIG,
  LOADED_USER_CONFIG,
  SAVED_USER_CONFIG,
  SAVE_USER_CONFIG,
  CHANGE_WORKSPACE_FOLDER,
  CHANGED_WORKSPACE_FOLDER,
} from '../constants/index';
import { toaster } from '../notifications/client';

import createGraph from 'ngraph.graph';
import pageRank from 'ngraph.pagerank';
import parse from "csv-parse/lib/sync";
// import worker from './worker';

// TODO: Register web worker used by Argo-lite.

// Argo-lite replacement for electron ipc.
const ipcRenderer = {
  send: (eventString) => {
    console.log(`ipcRenderer.send(${eventString}, ...)`);
  }
}

export default function registerIPC() {
  // ipcRenderer.on(LOADED_USER_CONFIG, (event, loadedObject) => {
  //   // Overwrite PreferenceStore values according to user config values,
  //   // if present.
  //   if (loadedObject.darkMode) {
  //     appState.preferences.darkMode = true;
  //   }
  //   if (loadedObject.workspace && loadedObject.workspace != '') {
  //     appState.preferences.workspacePath = loadedObject.workspace;
  //   }
  // });

  // ipcRenderer.on(SAVED_USER_CONFIG, (event) => {
  //   toaster.show({
  //     message: "User configuration saved",
  //     intent: Intent.SUCCESS,
  //     iconName: 'saved',
  //   });
  // });

  // ipcRenderer.on(LOADED_GRAPH_SQLITE, (event, loadedObject) => {
  //   runInAction('load saved graph', () => {
  //     appState.graph.rawGraph = loadedObject.rawGraph;
  //     appState.graph.metadata = loadedObject.metadata;
  //   });
  // });

  // ipcRenderer.on(OPENED_GRAPH, (event, loadedObject) => {
  //   runInAction('load saved graph and state', () => {
  //     console.log(loadedObject);
  //     appState.graph.rawGraph = loadedObject.rawGraph;
  //     appState.graph.metadata = loadedObject.metadata;
  //     if (loadedObject.state) {
  //       appState.graph.loadImmediateStates(loadedObject.state);
  //     }
  //   });
  // });

  // ipcRenderer.on(LOADED_GRAPH_STATE, (event, loadedObject) => {
  //   appState.graph.loadImmediateStates(loadedObject);
  // });

  // ipcRenderer.on(SAVED_GRAPH_STATE, (event, savedFilePath) => {
  //   toaster.show({
  //     message: `Saved graph snapshot file to ${savedFilePath}`,
  //     intent: Intent.SUCCESS,
  //     iconName: 'saved',
  //     action: {
  //       onClick: () => ipcRenderer.send(SHOW_ITEM_IN_FOLDER, savedFilePath),
  //       text: 'Show in Folder',
  //     },
  //   });
  // });

  // ipcRenderer.on(SAVED_GRAPH_STATE_TO_PROJECT, (event, snapshotName) => {
  //   toaster.show({
  //     message: `Saved to snapshot ${snapshotName}`,
  //     intent: Intent.SUCCESS,
  //     iconName: 'saved',
  //   });
  // });

  // ipcRenderer.on(SAVED_GRAPH_JSON, (event, savedFilePath) => {
  //   toaster.show({
  //     message: `Saved graph file to ${savedFilePath}`,
  //     intent: Intent.SUCCESS,
  //     iconName: 'saved',
  //     action: {
  //       onClick: () => ipcRenderer.send(SHOW_ITEM_IN_FOLDER, savedFilePath),
  //       text: 'Show in Folder',
  //     },
  //   });
  // });

  // ipcRenderer.on(CHOSEN_NODE_FILE, (event, path) => {
  //   appState.import.importConfig.nodeFile.path = path;
  // });

  // ipcRenderer.on(CHOSEN_EDGE_FILE, (event, path) => {
  //   appState.import.importConfig.edgeFile.path = path;
  // });

  // ipcRenderer.on(CHOSEN_GRAPH_FILE, (event, path) => {
  //   appState.import.graphFile = path;
  // });

  // ipcRenderer.on(CHOSEN_STATE_FILE, (event, path) => {
  //   appState.import.stateFile = path;
  // });

  // ipcRenderer.on(IMPORTED_GRAPH, (event) => {
  //   appState.import.loading = false;
  //   appState.import.dialogOpen = false;
  //   appState.project.isFetching = true;
  //   fetchWorkspaceProjects();
  // });

  // ipcRenderer.on(ADD_NODES, (event, toAdd) => {
  //   runInAction('add nodes and edges to graph', () => {
  //     appState.graph.rawGraph.nodes = appState.graph.rawGraph.nodes.concat(
  //       toAdd.nodes,
  //     );
  //     appState.graph.rawGraph.edges = appState.graph.rawGraph.edges.concat(
  //       toAdd.edges,
  //     );
  //   });
  // });

  // ipcRenderer.on(ADD_SELECT_NODE, (event, toAdd) => {
  //   runInAction('add nodes and edges to graph', () => {
  //     appState.graph.rawGraph.nodes = appState.graph.rawGraph.nodes.concat(
  //       toAdd.nodes,
  //     );
  //     appState.graph.rawGraph.edges = appState.graph.rawGraph.edges.concat(
  //       toAdd.edges,
  //     );
  //   });

  //   appState.graph.frame.setLastNode(toAdd.nodes[0].node_id);
  //   appState.graph.frame.dragLastNode();
  // });

  // ipcRenderer.on(SEARCH_RESPONSE, (event, candidates) => {
  //   var cands = JSON.parse(candidates);
  //   var ckeys = cands.map(x => x.node_id);
  //   appState.search.allCands = Object.values(cands);
  //   appState.search.pageNum = 0;
  //   appState.search.nPerPage = 10;
  //   appState.search.numCandidates = appState.search.allCands.length;
  //   appState.search.maxPage = parseInt(
  //     appState.search.allCands.length / appState.search.nPerPage,
  //   );
  //   appState.search.pages = [...Array(appState.search.maxPage).keys()];
  //   appState.search.candidates = appState.search.allCands.slice(0, 10);
  //   appState.search.panelOpen = true;
  //   if (appState.graph.frame) {
  //     appState.graph.frame.highlightNodeIds(ckeys, true);
  //   }
  // });

  // ipcRenderer.on(LOADED_GRAPH_STATE, (event, stateStr) => {
  //   appState.graph.loadImmediateStates(stateStr);
  // });

  // ipcRenderer.on(CREATED_NEW_PROJECT, () => {
  //   fetchWorkspaceProjects();
  // });

  // ipcRenderer.on(FETCHED_WORKSPACE_PROJECTS, (event, projects) => {
  //   appState.project.isFetching = false;
  //   appState.project.projects = projects;
  //   // Update mobx state on projects, useful for updating the components after deleting/renaming etc.
  //   if (appState.project.currentProject !== null) {
  //     // There is a project currently selected (showing in a ProjectDetailDialog etc.)
  //     // This fetch needs to update the dialog also
  //     const temp = appState.project.projects.filter((project) => {
  //       return project.projectPath === appState.project.currentProject.projectPath;
  //     });
  //     if (temp.length === 1) {
  //       appState.project.currentProject = temp[0];
  //     } else {
  //       appState.project.currentProject = null;
  //     }
      
  //   }
  // });

  // ipcRenderer.on(CHANGED_WORKSPACE_FOLDER, (events, newWorkspaceDirectory) => {
  //   appState.preferences.workspacePath = newWorkspaceDirectory;
  //   appState.preferences.saveUserConfig();
  // });

  // ipcRenderer.on(MENU_NEW_PROJECT, () => {
  //   appState.project.isNewProjectDialogOpen = true;
  // });

  // ipcRenderer.on(MENU_LOAD, () => {
  //   appState.preferences.openDialogOpen = true;
  // });

  // ipcRenderer.on(MENU_IMPORT_CSV, () => {
  //   appState.import.dialogOpen = true;
  // });

  // ipcRenderer.on(MENU_SAVE_GRAPH_STATE, () => {
  //   // Original implementation for opening a traditional system-level save file dialog
  //   // ipcRenderer.send(SAVE_GRAPH_STATE, appState.graph.saveImmediateStates());
    
  //   // New implementation opening a dialog that saves snapshot to project
  //   appState.project.isSaveSnapshotDialogOpen = true;
  // });

  // ipcRenderer.on(MENU_SAVE_GRAPH_STATE_TO_PROJECT, () => {
  //   requestSaveSnapshot();
  // });

  // ipcRenderer.on(MENU_SAVE_GRAPH_SQLITE, requestSaveSQLite);
}

export function requestLoadSQLite() {
  ipcRenderer.send(LOAD_GRAPH_SQLITE);
}

export function addNode(node_id) {
  ipcRenderer.send(ADD_NODE, node_id);
}

export function requestNeighbors(
  node_id,
  attr = 'degree',
  num = '10',
  order = 'desc',
) {
  ipcRenderer.send(GET_NEIGHBORS, node_id, attr, num, order);
}

function requestSaveSQLite() {
  ipcRenderer.send(
    SAVE_GRAPH_SQLITE,
    JSON.stringify({
      graph: toJS(appState.graph.rawGraph),
      metadata: toJS(appState.graph.metadata),
      nodes: toJS(appState.graph.nodes),
      overrides: toJS(demapify(appState.graph.overrides)),
      nodePositions: appState.graph.frame.getPositions(),
    }),
  );
}

export function requestChooseNodeFile(hasHeader) {
  ipcRenderer.send(CHOOSE_NODE_FILE, hasHeader);
}

export function requestChooseEdgeFile(hasHeader) {
  ipcRenderer.send(CHOOSE_EDGE_FILE, hasHeader);
}

export function requestChooseGraphFile() {
  ipcRenderer.send(CHOOSE_GRAPH_FILE);
}

export function requestChooseStateFile() {
  ipcRenderer.send(CHOOSE_STATE_FILE);
}

export function requestOpen() {
  ipcRenderer.send(
    OPEN_GRAPH,
    appState.import.graphFile,
    appState.import.stateFile,
  );
}

// Request to delete a file specified at filePath
export function requestDelete(filePath) {
  ipcRenderer.send(DELETE_FILE, filePath);
}

/**
 * Request to rename a file specified at filePath
 * @param filePath where the file to be renamed is located
 * @param newName new file name with extension
 */
export function requestRename(filePath, newName) {
  ipcRenderer.send(RENAME_FILE, filePath, newName);
}

export function requestSaveSnapshot(snapshotName) {
  if (!snapshotName) {
    // Default: Use the currently opened snapshot name (if no snapshot opened, the default name in the ProjectStore will be used)
    ipcRenderer.send(SAVE_GRAPH_STATE_TO_PROJECT, appState.graph.saveImmediateStates(), appState.project.currentProject.projectPath, appState.project.currentSnapshotName);
  } else {
    ipcRenderer.send(SAVE_GRAPH_STATE_TO_PROJECT, appState.graph.saveImmediateStates(), appState.project.currentProject.projectPath, snapshotName);
  }
}

export function requestImportGraphFromCSV(hasNodeFile, delimiter, newProjectName) {
  if (!newProjectName) {
    newProjectName = 'Test Project';
  }
  appState.import.loading = true;
  const importConfig = {
    hasNodeFile,
    nodes: {
      path: appState.import.importConfig.nodeFile.path,
      hasColumns: appState.import.importConfig.nodeFile.hasColumns,
      columns: toJS(appState.import.importConfig.nodeFile.columns),
      mapping: toJS(appState.import.importConfig.nodeFile.mapping),
    },
    edges: {
      path: appState.import.importConfig.edgeFile.path,
      hasColumns: appState.import.importConfig.edgeFile.hasColumns,
      columns: toJS(appState.import.importConfig.edgeFile.columns),
      mapping: toJS(appState.import.importConfig.edgeFile.mapping),
      createMissing: appState.import.importConfig.edgeFile.createMissing,
    },
    delimiter,
    newProjectName
  };
  ipcRenderer.send(IMPORT_GRAPH, importConfig);

  // TODO: Potentially separate this out to web worker.
  importGraphFromCSV(importConfig).then(graph => {
    runInAction('load imported graph', () => {
      appState.graph.rawGraph = graph.rawGraph;
      appState.graph.metadata = graph.metadata;
    });
    // Reinitialize global configs
    appState.graph.nodes = appState.graph.initialGlobalConfig.nodes;
    appState.graph.overrides = new Map();
    appState.import.loading = false;
    appState.import.dialogOpen = false;
  });
}

export function requestImportGraphFromGexf() {
  importGraphFromGexf().then(graph => {
    runInAction('load imported graph', () => {
      appState.graph.rawGraph = graph.rawGraph;
      appState.graph.metadata = graph.metadata;
    });
    // Reinitialize global configs
    appState.graph.nodes = appState.graph.initialGlobalConfig.nodes;
    appState.graph.overrides = new Map();
    appState.import.loading = false;
    appState.import.gexfDialogOpen = false;
  });
}

<<<<<<< HEAD
=======

>>>>>>> a73111bc
async function readCSV(fileObject, hasHeader, delimiter) {
  const file = fileObject;
  const reader = new FileReader();
  reader.readAsText(file);
  return new Promise((resolve, reject) => {
    reader.onload = () => {
      const content = reader.result;
      if (hasHeader) {
        resolve(parse(content, {
          comment: "#",
          trim: true,
          auto_parse: true,
          skip_empty_lines: true,
          columns: hasHeader,
          delimiter
        }));
      }
      resolve(parse(content, {
        comment: "#",
        trim: true,
        auto_parse: true,
        skip_empty_lines: true,
        columns: undefined,
        delimiter
      }));
    }
  });
}

<<<<<<< HEAD
async function parseXML(content) {
=======
function parseXML(content) {
>>>>>>> a73111bc
  const parser = new DOMParser();
      const xmlDoc = parser.parseFromString(content,"text/xml");
      const xmlEdges = xmlDoc.getElementsByTagName('edge');
      const xmlNodes = xmlDoc.getElementsByTagName('node');
<<<<<<< HEAD
      const xmlAttri = xmlDoc.getElementsByTagName('attributes')
      
      const nodeAttri = [];
      const edgeAttri = [];
      const edgesArr = [];
      const nodesArr = [];
      const nodeAttriOrdered = []     
      
      for (let i = 0, l = xmlAttri.length; i < l; i++) {
        const curr = xmlAttri[i];
        if (curr.getAttribute('class') === 'node') {
          nodeAttri = curr.getElementsByTagName('attribute');
        }
        else if (curr.getAttribute('class') === 'edge') {
          edgeAttri = curr.getElementsByTagName('attribute');
        }
      }
      
      for (let i = 0, l = nodeAttri.length; i < l; i++) {
        const curr = nodeAttri[i];
        nodeAttriOrdered[curr.getAttribute("id")] = curr.getAttribute("title");
      }

      for (let i = 0, l = xmlEdges.length; i < l; i++) {
        const currEdge = xmlEdges[i];
        const s = currEdge.getAttribute('source').toString();
        const t = currEdge.getAttribute('target').toString();
=======
      const edgesArr = [];
      const nodesArr = [];
      for (let i = 0, l = xmlEdges.length; i < l; i++) {
        const currEdge = xmlEdges[i];
        const s = currEdge.getAttribute('source');
        const t = currEdge.getAttribute('target');
>>>>>>> a73111bc
        edgesArr.push({
          source_id: s,
          target_id: t,
        });
      }
      for (let i = 0, l = xmlNodes.length; i < l; i++) {
        const currNode = xmlNodes[i];
<<<<<<< HEAD
        const id = currNode.getAttribute('id').toString();
        const nodeAttributescurr = currNode.attributes;
        const nodeAttriValSec = currNode.getElementsByTagName("attvalues");
        const nodeAttriVal = [];
        if (nodeAttriValSec.length != 0) {
          nodeAttriVal = nodeAttriValSec[0].getElementsByTagName("attvalue");
        }
        let nodeAttri = { id: id, degree: 0, pagerank: 0, node_id: id};
        for (let j = 0; j < nodeAttriVal.length; j++){
          const currAttriVal = nodeAttriVal[j];
            nodeAttri[nodeAttriOrdered[currAttriVal.id]] = currAttriVal.attributes["value"].value;
        }
        for (let j = 0; j < nodeAttributescurr.length; j++) {
          const currAttri = currNode.attributes[j];
            nodeAttri[currAttri.name] = currAttri.value;
        }
        nodeAttri["id"] = id;
        nodeAttri["node_id"] = id;
        nodesArr.push(nodeAttri);
      }
      return [nodesArr, edgesArr];
=======
        const id = currNode.getAttribute('id');
        nodesArr.push({ id: id, degree: 0, pagerank: 0, node_id: id});
      }
      return edgesArr;
>>>>>>> a73111bc
}

async function readGEXF(fileObject) {
  const file = fileObject;
  const reader = new FileReader();
  reader.readAsText(file);
  
  return new Promise((resolve, reject) => {
      reader.onload = () => {
      const content = reader.result;
      resolve(parseXML(content));
    }
  });
}

async function importGraphFromCSV(config) {
  // Since the CSV lib we use uses int index when there's not header/column names specified
  // but the frontend selector always convert int to string values, we need to
  // manually convert the user-selected fromId and toId values back to int.
  // Note that this should only be done when there's no header provided on the CSV (hasColumns == false).
  const fromId = config.nodes.hasColumns ? config.edges.mapping.fromId : parseInt(config.edges.mapping.fromId);
  const toId = config.nodes.hasColumns ? config.edges.mapping.toId : parseInt(config.edges.mapping.toId);

  // Create temporary data structures.
  let nodesArr = [];
  const graph = createGraph();
  const degreeDict = {};
  if (config.hasNodeFile) {
    nodesArr = await readCSV(appState.import.selectedNodeFileFromInput, config.nodes.hasColumns, config.delimiter);
    nodesArr.forEach(node => graph.addNode(node[config.nodes.mapping.id].toString(),
      { id: node[config.nodes.mapping.id].toString(), degree: 0, ...node }));
    nodesArr =
      nodesArr.map(
        n => ({ ...n, id: n[config.nodes.mapping.id].toString(), degree: 0, pagerank: 0 }));
    nodesArr.forEach(n => degreeDict[n.id] = 0);
  }
  const edges = await readCSV(appState.import.selectedEdgeFileFromInput, config.edges.hasColumns, config.delimiter);
  if (config.edges.createMissing) {
    edges.forEach((it) => {
      const from = it[fromId].toString();
      const to = it[toId].toString();
      if (!graph.hasNode(from)) {
        graph.addNode(from, { id: from, degree: 0 });
        nodesArr.push({ id: from, degree: 0, pagerank: 0 });
        degreeDict[from] = 0;
      }
      if (!graph.hasNode(to)) {
        graph.addNode(to, { id: to, degree: 0 });
        nodesArr.push({ id: to, degree: 0, pagerank: 0 });
        degreeDict[to] = 0;
      }
    });
  }

  const edgesSet = new Set();
  
  const edgesArr = [];

  const addEdge = (from, to) => {
    const edgeKey = `${from}👉${to}`;
    if (edgesSet.has(edgeKey)) {
      return;
    }
    edgesSet.add(edgeKey);
    graph.addLink(from, to);
    degreeDict[to] += 1;
    edgesArr.push({
      source_id: from,
      target_id: to,
    });
  };
  
  edges.forEach(it => {
    const from = it[fromId].toString();
    const to = it[toId].toString();
    // Argo currently works with undirected graph
    addEdge(from, to);
    addEdge(to, from);
  });

  const rank = pageRank(graph);
  nodesArr = nodesArr.map(n => ({ ...n, node_id: n.id, pagerank: rank[n.id], degree: degreeDict[n.id] }));
  return {
    rawGraph: { nodes: nodesArr, edges: edgesArr },
    metadata: {
      snapshotName: 'Untitled Graph',
      fullNodes: nodesArr.length,
      fullEdges: Math.floor(edgesArr.length / 2), // Counting undirected edges
      nodeProperties: Object.keys(nodesArr[0]),
      nodeComputed: ['pagerank', 'degree'],
      edgeProperties: ['source_id', 'target_id'],
    },
  }
}

export async function importGraphFromGexf() {
<<<<<<< HEAD
  const gexfParsed = await readGEXF(appState.import.selectedGexfFileFromInput);
  const nodesArr = gexfParsed[0];
  const edges = gexfParsed[1];
  const graph = createGraph();
  const degreeDict = {};

  nodesArr.forEach((it) => {
    const currNode = it["id"].toString();
    if (!graph.hasNode(currNode)) {
      graph.addNode(currNode, it);
      degreeDict[currNode] = 0;
=======
  const edges = await readGEXF(appState.import.selectedGexfFileFromInput);
  const graph = createGraph();
  let nodesArr = [];
  const degreeDict = {};
  edges.forEach((it) => {
    const from = it.source_id.toString();
    const to = it.target_id.toString();
    if (!graph.hasNode(from)) {
      graph.addNode(from, { id: from, degree: 0 });
      nodesArr.push({ id: from, degree: 0, pagerank: 0 });
      degreeDict[from] = 0;
    }
    if (!graph.hasNode(to)) {
      graph.addNode(to, { id: to, degree: 0 });
      nodesArr.push({ id: to, degree: 0, pagerank: 0 });
      degreeDict[to] = 0;
>>>>>>> a73111bc
    }
  });

  const edgesSet = new Set();
  
  const edgesArr = [];

  const addEdge = (from, to) => {
    const edgeKey = `${from}👉${to}`;
    if (edgesSet.has(edgeKey)) {
      return;
    }
    edgesSet.add(edgeKey);
    graph.addLink(from, to);
    degreeDict[to] += 1;
    edgesArr.push({
      source_id: from,
      target_id: to,
    });
  };
  
  edges.forEach(it => {
<<<<<<< HEAD
    const from = it["source_id"].toString();
    const to = it["target_id"].toString();
=======
    const from = it.source_id.toString();
    const to = it.target_id.toString();
>>>>>>> a73111bc
    // Argo currently works with undirected graph
    addEdge(from, to);
    addEdge(to, from);
  });

  const rank = pageRank(graph);
  nodesArr = nodesArr.map(n => ({ ...n, node_id: n.id, pagerank: rank[n.id], degree: degreeDict[n.id] }));
<<<<<<< HEAD
  return { 
=======
  return {
>>>>>>> a73111bc
    rawGraph: { nodes: nodesArr, edges: edgesArr },
    metadata: {
      snapshotName: 'Untitled Graph',
      fullNodes: nodesArr.length,
      fullEdges: Math.floor(edgesArr.length / 2), // Counting undirected edges
      nodeProperties: Object.keys(nodesArr[0]),
      nodeComputed: ['pagerank', 'degree'],
      edgeProperties: ['source_id', 'target_id'],
    },
  }
}

export function runSearch(searchStr) {
  ipcRenderer.send(SEARCH_REQUEST, searchStr, appState.graph.searchOrder);
}

export function fetchWorkspaceProjects() {
  ipcRenderer.send(FETCH_WORKSPACE_PROJECTS);
}

export function requestCreateNewProject(projectMetadata) {
  ipcRenderer.send(CREATE_NEW_PROJECT, projectMetadata);
}

export function requestOpenWorkspaceFolder() {
  ipcRenderer.send(SHOW_WORKSPACE_FOLDER);
}

export function requestLoadUserConfig() {
  ipcRenderer.send(LOAD_USER_CONFIG);
}

export function requestSaveUserConfig(userConfig) {
  ipcRenderer.send(SAVE_USER_CONFIG, userConfig);
}

export function requestChangeWorkspace() {
  ipcRenderer.send(CHANGE_WORKSPACE_FOLDER);
}<|MERGE_RESOLUTION|>--- conflicted
+++ resolved
@@ -397,10 +397,6 @@
   });
 }
 
-<<<<<<< HEAD
-=======
-
->>>>>>> a73111bc
 async function readCSV(fileObject, hasHeader, delimiter) {
   const file = fileObject;
   const reader = new FileReader();
@@ -430,16 +426,11 @@
   });
 }
 
-<<<<<<< HEAD
 async function parseXML(content) {
-=======
-function parseXML(content) {
->>>>>>> a73111bc
   const parser = new DOMParser();
       const xmlDoc = parser.parseFromString(content,"text/xml");
       const xmlEdges = xmlDoc.getElementsByTagName('edge');
       const xmlNodes = xmlDoc.getElementsByTagName('node');
-<<<<<<< HEAD
       const xmlAttri = xmlDoc.getElementsByTagName('attributes')
       
       const nodeAttri = [];
@@ -467,14 +458,6 @@
         const currEdge = xmlEdges[i];
         const s = currEdge.getAttribute('source').toString();
         const t = currEdge.getAttribute('target').toString();
-=======
-      const edgesArr = [];
-      const nodesArr = [];
-      for (let i = 0, l = xmlEdges.length; i < l; i++) {
-        const currEdge = xmlEdges[i];
-        const s = currEdge.getAttribute('source');
-        const t = currEdge.getAttribute('target');
->>>>>>> a73111bc
         edgesArr.push({
           source_id: s,
           target_id: t,
@@ -482,7 +465,6 @@
       }
       for (let i = 0, l = xmlNodes.length; i < l; i++) {
         const currNode = xmlNodes[i];
-<<<<<<< HEAD
         const id = currNode.getAttribute('id').toString();
         const nodeAttributescurr = currNode.attributes;
         const nodeAttriValSec = currNode.getElementsByTagName("attvalues");
@@ -504,12 +486,6 @@
         nodesArr.push(nodeAttri);
       }
       return [nodesArr, edgesArr];
-=======
-        const id = currNode.getAttribute('id');
-        nodesArr.push({ id: id, degree: 0, pagerank: 0, node_id: id});
-      }
-      return edgesArr;
->>>>>>> a73111bc
 }
 
 async function readGEXF(fileObject) {
@@ -606,7 +582,6 @@
 }
 
 export async function importGraphFromGexf() {
-<<<<<<< HEAD
   const gexfParsed = await readGEXF(appState.import.selectedGexfFileFromInput);
   const nodesArr = gexfParsed[0];
   const edges = gexfParsed[1];
@@ -618,24 +593,6 @@
     if (!graph.hasNode(currNode)) {
       graph.addNode(currNode, it);
       degreeDict[currNode] = 0;
-=======
-  const edges = await readGEXF(appState.import.selectedGexfFileFromInput);
-  const graph = createGraph();
-  let nodesArr = [];
-  const degreeDict = {};
-  edges.forEach((it) => {
-    const from = it.source_id.toString();
-    const to = it.target_id.toString();
-    if (!graph.hasNode(from)) {
-      graph.addNode(from, { id: from, degree: 0 });
-      nodesArr.push({ id: from, degree: 0, pagerank: 0 });
-      degreeDict[from] = 0;
-    }
-    if (!graph.hasNode(to)) {
-      graph.addNode(to, { id: to, degree: 0 });
-      nodesArr.push({ id: to, degree: 0, pagerank: 0 });
-      degreeDict[to] = 0;
->>>>>>> a73111bc
     }
   });
 
@@ -658,13 +615,9 @@
   };
   
   edges.forEach(it => {
-<<<<<<< HEAD
     const from = it["source_id"].toString();
     const to = it["target_id"].toString();
-=======
-    const from = it.source_id.toString();
-    const to = it.target_id.toString();
->>>>>>> a73111bc
+
     // Argo currently works with undirected graph
     addEdge(from, to);
     addEdge(to, from);
@@ -672,11 +625,7 @@
 
   const rank = pageRank(graph);
   nodesArr = nodesArr.map(n => ({ ...n, node_id: n.id, pagerank: rank[n.id], degree: degreeDict[n.id] }));
-<<<<<<< HEAD
-  return { 
-=======
   return {
->>>>>>> a73111bc
     rawGraph: { nodes: nodesArr, edges: edgesArr },
     metadata: {
       snapshotName: 'Untitled Graph',
