--- conflicted
+++ resolved
@@ -50,11 +50,7 @@
     marginLeft: '-15px'
   }
   toggleOptions = () => {
-<<<<<<< HEAD
-      appState.preferences.graphOptionsOpen = !appState.preferences.graphOptionsOpen;
-=======
       appState.preferences.isRenderOptionsCardHidden = !appState.preferences.isRenderOptionsCardHidden;
->>>>>>> 34ab912e
   };
 
   render() {
